"use strict";

/*globals describe it before after  */
const path = require("path");
const MemoryFs = require("memory-fs");
const webpack = require("../");

const createCompiler = config => {
	const compiler = webpack(config);
	compiler.outputFileSystem = new MemoryFs();
	return compiler;
};

const createSingleCompiler = () => {
	return createCompiler({
		context: path.join(__dirname, "fixtures"),
		entry: "./a.js"
	});
};

const createMultiCompiler = () => {
	return createCompiler([
		{
			context: path.join(__dirname, "fixtures"),
			entry: "./a.js"
		}
	]);
};

describe("WatcherEvents", () => {
	if (process.env.NO_WATCH_TESTS) {
		it("long running tests excluded");
		return;
	}

	jest.setTimeout(10000);

<<<<<<< HEAD
	it("should emit 'watch-close' when using single-compiler mode and the compiler is not running", done => {
=======
	it("should emit 'watch-close' when using single-compiler mode and the compiler is not running", function(done) {
>>>>>>> 55fb1da1
		let called = false;

		const compiler = createSingleCompiler();
		const watcher = compiler.watch({}, (err, stats) => {
			expect(called).toBe(true);
			done(err);
		});

		compiler.hooks.watchClose.tap("WatcherEventsTest", () => {
			called = true;
		});

		compiler.hooks.done.tap("WatcherEventsTest", () => {
			watcher.close();
		});
	});

	it("should emit 'watch-close' when using multi-compiler mode and the compiler is not running", function(done) {
		let called = false;

		const compiler = createMultiCompiler();
		const watcher = compiler.watch({}, (err, stats) => {
			expect(called).toBe(true);
			done(err);
		});

		compiler.hooks.watchClose.tap("WatcherEventsTest", () => {
			called = true;
		});

		compiler.hooks.done.tap("WatcherEventsTest", () => {
			watcher.close();
		});
	});
});<|MERGE_RESOLUTION|>--- conflicted
+++ resolved
@@ -35,11 +35,7 @@
 
 	jest.setTimeout(10000);
 
-<<<<<<< HEAD
 	it("should emit 'watch-close' when using single-compiler mode and the compiler is not running", done => {
-=======
-	it("should emit 'watch-close' when using single-compiler mode and the compiler is not running", function(done) {
->>>>>>> 55fb1da1
 		let called = false;
 
 		const compiler = createSingleCompiler();
@@ -57,7 +53,7 @@
 		});
 	});
 
-	it("should emit 'watch-close' when using multi-compiler mode and the compiler is not running", function(done) {
+	it("should emit 'watch-close' when using multi-compiler mode and the compiler is not running", done => {
 		let called = false;
 
 		const compiler = createMultiCompiler();
