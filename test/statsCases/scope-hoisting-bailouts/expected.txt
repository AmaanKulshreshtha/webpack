<<<<<<< HEAD
Hash: 44969b4dbaacadfdfe2d
=======
Hash: ee60eae5100628922748
>>>>>>> ec83e8ea
Time: Xms
Built at: Thu Jan 01 1970 00:00:00 GMT
Entrypoint index = index.js
Entrypoint entry = entry.js
[0] ./entry.js 32 bytes {1} {2} [built]
    ModuleConcatenation bailout: Module is an entry point
[1] ./ref-from-cjs.js 45 bytes {1} [built]
    ModuleConcatenation bailout: Module is referenced from these modules with unsupported syntax: ./cjs.js (referenced with cjs require)
[2] external "external" 42 bytes {1} [built]
    ModuleConcatenation bailout: Module is not an ECMAScript module
[3] ./concatenated.js + 2 modules 116 bytes {0} [built]
    ModuleConcatenation bailout: Cannot concat with external "external" (<- Module is not an ECMAScript module)
    | ./concatenated.js 26 bytes [built]
    |     ModuleConcatenation bailout: Module is referenced from these modules with unsupported syntax: ./index.js (referenced with import())
    | ./concatenated1.js 37 bytes [built]
    | ./concatenated2.js 48 bytes [built]
[4] ./index.js 176 bytes {1} [built]
    ModuleConcatenation bailout: Module is an entry point
[5] ./cjs.js 59 bytes {1} [built]
    ModuleConcatenation bailout: Module is not an ECMAScript module
[6] ./eval.js 35 bytes {1} [built]
    ModuleConcatenation bailout: Module uses eval()
[7] ./injected-vars.js 40 bytes {1} [built]
    ModuleConcatenation bailout: Module uses injected variables (__dirname, __filename)
[8] ./module-id.js 26 bytes {1} [built]
    ModuleConcatenation bailout: Module uses module.id
[9] ./module-loaded.js 30 bytes {1} [built]
    ModuleConcatenation bailout: Module uses module.loaded<|MERGE_RESOLUTION|>--- conflicted
+++ resolved
@@ -1,8 +1,4 @@
-<<<<<<< HEAD
-Hash: 44969b4dbaacadfdfe2d
-=======
-Hash: ee60eae5100628922748
->>>>>>> ec83e8ea
+Hash: a1f4d6a9487b6f5d28fa
 Time: Xms
 Built at: Thu Jan 01 1970 00:00:00 GMT
 Entrypoint index = index.js
