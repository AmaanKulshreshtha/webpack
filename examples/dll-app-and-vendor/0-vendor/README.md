--- conflicted
+++ resolved
@@ -41,12 +41,13 @@
 # dist/vendor.js
 
 ``` javascript
-var vendor_lib_e72bd484d2a8456a39bf =
+var vendor_lib_35e05f4ff28f09d4f9c3 =
 ```
 <details><summary><code>/******/ (function(modules) { /* webpackBootstrap */ })</code></summary>
 
 ``` js
-/******/ (function(modules) { // webpackBootstrap
+/******/ (function(modules, runtime) { // webpackBootstrap
+/******/ 	"use strict";
 /******/ 	// The module cache
 /******/ 	var installedModules = {};
 /******/
@@ -75,61 +76,12 @@
 /******/ 	}
 /******/
 /******/
-/******/ 	// expose the modules object (__webpack_modules__)
-/******/ 	__webpack_require__.m = modules;
-/******/
-/******/ 	// expose the module cache
-/******/ 	__webpack_require__.c = installedModules;
-/******/
-/******/ 	// define getter function for harmony exports
-/******/ 	__webpack_require__.d = function(exports, name, getter) {
-/******/ 		if(!__webpack_require__.o(exports, name)) {
-/******/ 			Object.defineProperty(exports, name, { enumerable: true, get: getter });
-/******/ 		}
-/******/ 	};
-/******/
-/******/ 	// define __esModule on exports
-/******/ 	__webpack_require__.r = function(exports) {
-/******/ 		if(typeof Symbol !== 'undefined' && Symbol.toStringTag) {
-/******/ 			Object.defineProperty(exports, Symbol.toStringTag, { value: 'Module' });
-/******/ 		}
-/******/ 		Object.defineProperty(exports, '__esModule', { value: true });
-/******/ 	};
-/******/
-/******/ 	// create a fake namespace object
-/******/ 	// mode & 1: value is a module id, require it
-/******/ 	// mode & 2: merge all properties of value into the ns
-/******/ 	// mode & 4: return value when already ns object
-/******/ 	// mode & 8|1: behave like require
-/******/ 	__webpack_require__.t = function(value, mode) {
-/******/ 		if(mode & 1) value = __webpack_require__(value);
-/******/ 		if(mode & 8) return value;
-/******/ 		if((mode & 4) && typeof value === 'object' && value && value.__esModule) return value;
-/******/ 		var ns = Object.create(null);
-/******/ 		__webpack_require__.r(ns);
-/******/ 		Object.defineProperty(ns, 'default', { enumerable: true, value: value });
-/******/ 		if(mode & 2 && typeof value != 'string') for(var key in value) __webpack_require__.d(ns, key, function(key) { return value[key]; }.bind(null, key));
-/******/ 		return ns;
-/******/ 	};
-/******/
-/******/ 	// getDefaultExport function for compatibility with non-harmony modules
-/******/ 	__webpack_require__.n = function(module) {
-/******/ 		var getter = module && module.__esModule ?
-/******/ 			function getDefault() { return module['default']; } :
-/******/ 			function getModuleExports() { return module; };
-/******/ 		__webpack_require__.d(getter, 'a', getter);
-/******/ 		return getter;
-/******/ 	};
-/******/
-/******/ 	// Object.prototype.hasOwnProperty.call
-/******/ 	__webpack_require__.o = function(object, property) { return Object.prototype.hasOwnProperty.call(object, property); };
-/******/
-/******/ 	// __webpack_public_path__
-/******/ 	__webpack_require__.p = "dist/";
-/******/
+/******/
+/******/ 	// initialize runtime
+/******/ 	runtime(__webpack_require__);
 /******/
 /******/ 	// Load entry module and return exports
-/******/ 	return __webpack_require__(__webpack_require__.s = 0);
+/******/ 	return __webpack_require__(0);
 /******/ })
 /************************************************************************/
 ```
@@ -143,8 +95,9 @@
   !*** dll main ***!
   \****************/
 /*! no static exports found */
+/*! runtime requirements: __webpack_require__, module */
 /*! all exports used */
-/***/ (function(module, exports, __webpack_require__) {
+/***/ (function(module, __unusedexports, __webpack_require__) {
 
 module.exports = __webpack_require__;
 
@@ -154,8 +107,9 @@
   !*** ../node_modules/example-vendor.js ***!
   \*****************************************/
 /*! exports provided: square */
+/*! runtime requirements: __webpack_require__.r, __webpack_exports__, __webpack_require__.d, __webpack_require__ */
 /*! all exports used */
-/***/ (function(module, __webpack_exports__, __webpack_require__) {
+/***/ (function(__unusedmodule, __webpack_exports__, __webpack_require__) {
 
 "use strict";
 __webpack_require__.r(__webpack_exports__);
@@ -166,13 +120,48 @@
 
 
 /***/ })
-/******/ ]);
-```
+/******/ ],
+```
+
+<details><summary><code>function(__webpack_require__) { /* webpackRuntimeModules */ });</code></summary>
+
+``` js
+/******/ function(__webpack_require__) { // webpackRuntimeModules
+/******/ 	"use strict";
+/******/ 
+/******/ 	/* webpack/runtime/make namespace object */
+/******/ 	!function() {
+/******/ 		// define __esModule on exports
+/******/ 		__webpack_require__.r = function(exports) {
+/******/ 			if(typeof Symbol !== 'undefined' && Symbol.toStringTag) {
+/******/ 				Object.defineProperty(exports, Symbol.toStringTag, { value: 'Module' });
+/******/ 			}
+/******/ 			Object.defineProperty(exports, '__esModule', { value: true });
+/******/ 		};
+/******/ 	}();
+/******/ 	
+/******/ 	/* webpack/runtime/define property getter */
+/******/ 	!function() {
+/******/ 		// define getter function for harmony exports
+/******/ 		var hasOwnProperty = Object.prototype.hasOwnProperty;
+/******/ 		__webpack_require__.d = function(exports, name, getter) {
+/******/ 			if(!hasOwnProperty.call(exports, name)) {
+/******/ 				Object.defineProperty(exports, name, { enumerable: true, get: getter });
+/******/ 			}
+/******/ 		};
+/******/ 	}();
+/******/ 	
+/******/ }
+);
+```
+
+</details>
+
 
 # dist/vendor-manifest.json
 
 ``` javascript
-{"name":"vendor_lib_e72bd484d2a8456a39bf","content":{"../node_modules/example-vendor.js":{"id":1,"buildMeta":{"exportsType":"namespace","providedExports":["square"]}}}}
+{"name":"vendor_lib_35e05f4ff28f09d4f9c3","content":{"../node_modules/example-vendor.js":{"id":1,"buildMeta":{"exportsType":"namespace","providedExports":["square"]}}}}
 ```
 
 # Info
@@ -181,38 +170,38 @@
 
 ```
 Hash: 0a1b2c3d4e5f6a7b8c9d
-<<<<<<< HEAD
 Version: webpack 5.0.0-next
-=======
-Version: webpack 4.28.0
->>>>>>> e871eeb1
     Asset      Size  Chunks             Chunk Names
-vendor.js  4.28 KiB       0  [emitted]  main
+vendor.js  3.16 KiB     {0}  [emitted]  main
 Entrypoint main = vendor.js
-chunk    {0} vendor.js (main) 60 bytes [entry] [rendered]
+chunk {0} vendor.js (main) 57 bytes (javascript) 560 bytes (runtime) [entry] [rendered]
     > main
  [0] dll main 12 bytes {0} [built]
-     dll entry 
-      DllPlugin
-     + 1 hidden module
+     dll entry
+     DllPlugin
+ [1] ../node_modules/example-vendor.js 45 bytes {0} [built]
+     [exports: square]
+     entry example-vendor [0] dll main main[0]
+     DllPlugin
+     + 2 hidden chunk modules
 ```
 
 ## Production mode
 
 ```
 Hash: 0a1b2c3d4e5f6a7b8c9d
-<<<<<<< HEAD
 Version: webpack 5.0.0-next
-=======
-Version: webpack 4.28.0
->>>>>>> e871eeb1
-    Asset      Size  Chunks             Chunk Names
-vendor.js  1.06 KiB       0  [emitted]  main
+    Asset       Size  Chunks             Chunk Names
+vendor.js  674 bytes   {404}  [emitted]  main
 Entrypoint main = vendor.js
-chunk    {0} vendor.js (main) 60 bytes [entry] [rendered]
+chunk {404} vendor.js (main) 57 bytes (javascript) 560 bytes (runtime) [entry] [rendered]
     > main
- [0] dll main 12 bytes {0} [built]
-     dll entry 
-      DllPlugin
-     + 1 hidden module
-```
+ [507] dll main 12 bytes {404} [built]
+       dll entry
+       DllPlugin
+ [797] ../node_modules/example-vendor.js 45 bytes {404} [built]
+       [exports: square]
+       entry example-vendor [507] dll main main[0]
+       DllPlugin
+     + 2 hidden chunk modules
+```
