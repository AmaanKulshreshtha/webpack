--- conflicted
+++ resolved
@@ -8,17 +8,6 @@
 
 You can see the output files:
 
-<<<<<<< HEAD
-* `commons.js` contains:
-  * module `common.js` which is used in both pages
-* `pageA.js` contains: (`pageB.js` is similar)
-  * the module system
-  * chunk loading logic
-  * the entry point `pageA.js`
-  * it would contain any other module that is only used by `pageA`
-* `1.js` is an additional chunk which is used by both pages. It contains:
-  * module `shared.js`
-=======
 - `commons.js` contains:
   - module `common.js` which is used in both pages
 - `pageA.js` contains: (`pageB.js` is similar)
@@ -26,9 +15,8 @@
   - chunk loading logic
   - the entry point `pageA.js`
   - it would contain any other module that is only used by `pageA`
-- `0.chunk.js` is an additional chunk which is used by both pages. It contains:
+- `406.js` is an additional chunk which is used by both pages. It contains:
   - module `shared.js`
->>>>>>> b72b96a2
 
 You can also see the info that is printed to console. It shows among others:
 
@@ -82,15 +70,10 @@
 _{{dist/pageB.js}}_
 ```
 
-# dist/406.js
+# dist/52.js
 
-<<<<<<< HEAD
-``` javascript
-{{dist/406.js}}
-=======
 ```javascript
-_{{dist/1.js}}_
->>>>>>> b72b96a2
+_{{dist/52.js}}_
 ```
 
 # Info
