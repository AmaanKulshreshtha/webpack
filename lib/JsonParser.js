/*
	MIT License http://www.opensource.org/licenses/mit-license.php
	Author Tobias Koppers @sokra
*/
"use strict";

const parseJson = require("json-parse-better-errors");
const JsonExportsDependency = require("./dependencies/JsonExportsDependency");

class JsonParser {
	constructor(options) {
		this.options = options;
	}

	parse(source, state) {
<<<<<<< HEAD
		const data = JSON.parse(source.replace(/^\ufeff/, ""));
=======
		const data = parseJson(source);
>>>>>>> b93ae003
		state.module.buildInfo.jsonData = data;
		state.module.buildMeta.exportsType = "named";
		if (typeof data === "object" && data)
			state.module.addDependency(new JsonExportsDependency(Object.keys(data)));
		state.module.addDependency(new JsonExportsDependency(["default"]));
		return state;
	}
}

module.exports = JsonParser;<|MERGE_RESOLUTION|>--- conflicted
+++ resolved
@@ -13,11 +13,7 @@
 	}
 
 	parse(source, state) {
-<<<<<<< HEAD
-		const data = JSON.parse(source.replace(/^\ufeff/, ""));
-=======
-		const data = parseJson(source);
->>>>>>> b93ae003
+		const data = parseJson(source.replace(/^\ufeff/, ""));
 		state.module.buildInfo.jsonData = data;
 		state.module.buildMeta.exportsType = "named";
 		if (typeof data === "object" && data)
